[package]
name = "miden-assembly"
version = "0.4.0"
description = "Miden VM assembly language"
authors = ["miden contributors"]
readme = "README.md"
license = "MIT"
repository = "https://github.com/0xPolygonMiden/miden-vm"
categories = ["compilers", "no-std"]
keywords = ["assembler", "assembly", "language", "miden"]
edition = "2021"
rust-version = "1.67"

[lib]
bench = false
doctest = false

[features]
default = ["std"]
std = ["vm-core/std"]

[dependencies]
<<<<<<< HEAD
crypto = { package = "winter-crypto", version = "0.5.1", default-features = false }
num_enum = "0.5.7"
=======
num_enum = "0.5.10"
>>>>>>> b4331299
vm-core = { package = "miden-core", path = "../core", version = "0.4", default-features = false }<|MERGE_RESOLUTION|>--- conflicted
+++ resolved
@@ -20,10 +20,5 @@
 std = ["vm-core/std"]
 
 [dependencies]
-<<<<<<< HEAD
-crypto = { package = "winter-crypto", version = "0.5.1", default-features = false }
-num_enum = "0.5.7"
-=======
 num_enum = "0.5.10"
->>>>>>> b4331299
 vm-core = { package = "miden-core", path = "../core", version = "0.4", default-features = false }